--- conflicted
+++ resolved
@@ -77,9 +77,12 @@
   # History delegate
 
   historyPoppedToLocationWithRestorationIdentifier: (location, @restorationIdentifier) ->
-    restorationData = @getRestorationDataForIdentifier(@restorationIdentifier)
-    @startVisit(location, "restore", {@restorationIdentifier, restorationData, historyChanged: true})
-    @location = location
+    if @enabled
+      restorationData = @getRestorationDataForIdentifier(@restorationIdentifier)
+      @startVisit(location, "restore", {@restorationIdentifier, restorationData, historyChanged: true})
+      @location = location
+    else
+      @adapter.pageInvalidated()
 
   # Page snapshots
 
@@ -125,18 +128,6 @@
   viewRendered: ->
     @lastRenderedLocation = @currentVisit.location
 
-<<<<<<< HEAD
-  # History delegate
-
-  historyPoppedToLocation: (location) ->
-    if @enabled
-      @startVisit(location, "restore", true)
-      @location = location
-    else
-      @adapter.pageInvalidated()
-
-=======
->>>>>>> eccbbff1
   # Event handlers
 
   pageLoaded: =>
